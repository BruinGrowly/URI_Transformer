--- conflicted
+++ resolved
@@ -6,7 +6,6 @@
 from typing import List, Dict
 from src.phi_geometric_engine import PhiCoordinate
 from enum import Enum
-<<<<<<< HEAD
 
 
 class QLAEDomain(Enum):
@@ -40,8 +39,6 @@
     strategy: ExecutionStrategy
     magnitude: float
     description: str
-=======
->>>>>>> 07747bfc
 
 class QLAEDomain(Enum):
     ICE = "Consciousness"
@@ -77,7 +74,6 @@
     """Represents the Intent stage of the ICE framework."""
     purpose: str
     guiding_principles: List[str] = field(default_factory=list)
-<<<<<<< HEAD
 
 
 @dataclass
@@ -85,8 +81,6 @@
     """Represents the semantic trajectory between two coordinates."""
     velocity: PhiCoordinate
     acceleration: float
-=======
->>>>>>> 07747bfc
 
 @dataclass
 class Trajectory:

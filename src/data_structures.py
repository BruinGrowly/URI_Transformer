"""
Shared Data Structures
"""

from dataclasses import dataclass, field
from typing import List, Dict
from src.phi_geometric_engine import PhiCoordinate
from enum import Enum
<<<<<<< HEAD
from src.knowledge_graph import Principle
=======
>>>>>>> f9c0b109


class QLAEDomain(Enum):
    ICE = "Consciousness"
    SFM = "Matter"
    IPE = "Life"
    PFE = "Energy"
    STM = "Information"
    PTD = "Space-Time"
    CCC = "Relationship"


@dataclass
class QLAEContext:
    """A structured context object from the QLAE framework."""
    domains: Dict[QLAEDomain, float]
    primary_domain: QLAEDomain
    is_valid: bool = True


class ExecutionStrategy(Enum):
    COMPASSIONATE_ACTION = "Compassionate Action"
    AUTHORITATIVE_COMMAND = "Authoritative Command"
    INSTRUCTIVE_GUIDANCE = "Instructive Guidance"
    CORRECTIVE_JUDGMENT = "Corrective Judgment"


@dataclass
class ExecutionPlan:
    """A structured plan for the Execution stage."""
    strategy: ExecutionStrategy
    magnitude: float
    description: str

class QLAEDomain(Enum):
    ICE = "Consciousness"
    SFM = "Matter"
    IPE = "Life"
    PFE = "Energy"
    STM = "Information"
    PTD = "Space-Time"
    CCC = "Relationship"

@dataclass
class QLAEContext:
    """A structured context object from the QLAE framework."""
    domains: Dict[QLAEDomain, float]
    primary_domain: QLAEDomain
    is_valid: bool = True

class ExecutionStrategy(Enum):
    COMPASSIONATE_ACTION = "Compassionate Action"
    AUTHORITATIVE_COMMAND = "Authoritative Command"
    INSTRUCTIVE_GUIDANCE = "Instructive Guidance"
    CORRECTIVE_JUDGMENT = "Corrective Judgment"

@dataclass
class ExecutionPlan:
    """A structured plan for the Execution stage."""
    strategy: ExecutionStrategy
    magnitude: float
    description: str

@dataclass
class Intent:
    """Represents the Intent stage of the ICE framework."""
    purpose: str
    guiding_principles: List[str] = field(default_factory=list)
<<<<<<< HEAD


@dataclass
class Trajectory:
    """Represents the semantic trajectory between two coordinates."""
    velocity: PhiCoordinate
    acceleration: float
=======
>>>>>>> f9c0b109


@dataclass
class Trajectory:
    """Represents the semantic trajectory between two coordinates."""
    velocity: PhiCoordinate
    acceleration: float

@dataclass
class Trajectory:
    """Represents the semantic trajectory between two coordinates."""
    velocity: PhiCoordinate
    acceleration: float

@dataclass
class TruthSenseResult:
    """The final, structured output of the TruthSenseTransformer."""
    raw_coord: PhiCoordinate
    aligned_coord: PhiCoordinate
    intent: Intent
    context: QLAEContext
    execution: ExecutionPlan
    final_output: str
    anchor_distance: float
    harmony_index: float
    semantic_integrity: float
    truth_sense_validation: bool
    deception_score: float
<<<<<<< HEAD
    foundational_principle: Principle
=======
    foundational_principle: str
>>>>>>> f9c0b109
    trajectory: Trajectory<|MERGE_RESOLUTION|>--- conflicted
+++ resolved
@@ -6,10 +6,7 @@
 from typing import List, Dict
 from src.phi_geometric_engine import PhiCoordinate
 from enum import Enum
-<<<<<<< HEAD
 from src.knowledge_graph import Principle
-=======
->>>>>>> f9c0b109
 
 
 class QLAEDomain(Enum):
@@ -78,7 +75,6 @@
     """Represents the Intent stage of the ICE framework."""
     purpose: str
     guiding_principles: List[str] = field(default_factory=list)
-<<<<<<< HEAD
 
 
 @dataclass
@@ -86,8 +82,6 @@
     """Represents the semantic trajectory between two coordinates."""
     velocity: PhiCoordinate
     acceleration: float
-=======
->>>>>>> f9c0b109
 
 
 @dataclass
@@ -116,9 +110,5 @@
     semantic_integrity: float
     truth_sense_validation: bool
     deception_score: float
-<<<<<<< HEAD
     foundational_principle: Principle
-=======
-    foundational_principle: str
->>>>>>> f9c0b109
     trajectory: Trajectory
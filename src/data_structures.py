"""
Shared Data Structures
"""

from dataclasses import dataclass, field
from typing import List, Dict
from src.phi_geometric_engine import PhiCoordinate
from enum import Enum
from src.knowledge_graph import Principle


class QLAEDomain(Enum):
    ICE = "Consciousness"
    SFM = "Matter"
    IPE = "Life"
    PFE = "Energy"
    STM = "Information"
    PTD = "Space-Time"
    CCC = "Relationship"
<<<<<<< HEAD


@dataclass
class QLAEContext:
    """A structured context object from the QLAE framework."""
    domains: Dict[QLAEDomain, float]
    primary_domain: QLAEDomain
    is_valid: bool = True


class ExecutionStrategy(Enum):
    COMPASSIONATE_ACTION = "Compassionate Action"
    AUTHORITATIVE_COMMAND = "Authoritative Command"
    INSTRUCTIVE_GUIDANCE = "Instructive Guidance"
    CORRECTIVE_JUDGMENT = "Corrective Judgment"


@dataclass
class ExecutionPlan:
    """A structured plan for the Execution stage."""
    strategy: ExecutionStrategy
    magnitude: float
    summary: str
    steps: List[str] = field(default_factory=list)
    outcome: str = ""
    principles_to_uphold: List[str] = field(default_factory=list)
=======
>>>>>>> 56618b2e


@dataclass
class QLAEContext:
    """A structured context object from the QLAE framework."""
    domains: Dict[QLAEDomain, float]
    primary_domain: QLAEDomain
    is_valid: bool = True


class ExecutionStrategy(Enum):
    COMPASSIONATE_ACTION = "Compassionate Action"
    AUTHORITATIVE_COMMAND = "Authoritative Command"
    INSTRUCTIVE_GUIDANCE = "Instructive Guidance"
    CORRECTIVE_JUDGMENT = "Corrective Judgment"


@dataclass
class ExecutionPlan:
    """A structured plan for the Execution stage."""
    strategy: ExecutionStrategy
    magnitude: float
    description: str


@dataclass
class QLAEContext:
    """A structured context object from the QLAE framework."""
    domains: Dict[QLAEDomain, float]
    primary_domain: QLAEDomain
    is_valid: bool = True


class ExecutionStrategy(Enum):
    COMPASSIONATE_ACTION = "Compassionate Action"
    AUTHORITATIVE_COMMAND = "Authoritative Command"
    INSTRUCTIVE_GUIDANCE = "Instructive Guidance"
    CORRECTIVE_JUDGMENT = "Corrective Judgment"


@dataclass
class ExecutionPlan:
    """A structured plan for the Execution stage."""
    strategy: ExecutionStrategy
    magnitude: float
    description: str

class QLAEDomain(Enum):
    ICE = "Consciousness"
    SFM = "Matter"
    IPE = "Life"
    PFE = "Energy"
    STM = "Information"
    PTD = "Space-Time"
    CCC = "Relationship"

@dataclass
class QLAEContext:
    """A structured context object from the QLAE framework."""
    domains: Dict[QLAEDomain, float]
    primary_domain: QLAEDomain
    is_valid: bool = True

class ExecutionStrategy(Enum):
    COMPASSIONATE_ACTION = "Compassionate Action"
    AUTHORITATIVE_COMMAND = "Authoritative Command"
    INSTRUCTIVE_GUIDANCE = "Instructive Guidance"
    CORRECTIVE_JUDGMENT = "Corrective Judgment"

@dataclass
class ExecutionPlan:
    """A structured plan for the Execution stage."""
    strategy: ExecutionStrategy
    magnitude: float
    description: str

@dataclass
class Intent:
    """Represents the Intent stage of the ICE framework."""
    purpose: str
    guiding_principles: List[str] = field(default_factory=list)

<<<<<<< HEAD

@dataclass
class Trajectory:
    """Represents the semantic trajectory between two coordinates."""
    velocity: PhiCoordinate
    acceleration: float
=======
>>>>>>> 56618b2e

@dataclass
class Trajectory:
    """Represents the semantic trajectory between two coordinates."""
    velocity: PhiCoordinate
    acceleration: float


@dataclass
class Trajectory:
    """Represents the semantic trajectory between two coordinates."""
    velocity: PhiCoordinate
    acceleration: float

@dataclass
class Trajectory:
    """Represents the semantic trajectory between two coordinates."""
    velocity: PhiCoordinate
    acceleration: float

@dataclass
class TruthSenseResult:
    """The final, structured output of the TruthSenseTransformer."""
    raw_coord: PhiCoordinate
    aligned_coord: PhiCoordinate
    intent: Intent
    context: QLAEContext
    execution: ExecutionPlan
    final_output: str
    anchor_distance: float
    harmony_index: float
    semantic_integrity: float
    truth_sense_validation: bool
    deception_score: float
    foundational_principle: Principle
    trajectory: Trajectory<|MERGE_RESOLUTION|>--- conflicted
+++ resolved
@@ -17,7 +17,6 @@
     STM = "Information"
     PTD = "Space-Time"
     CCC = "Relationship"
-<<<<<<< HEAD
 
 
 @dataclass
@@ -44,8 +43,6 @@
     steps: List[str] = field(default_factory=list)
     outcome: str = ""
     principles_to_uphold: List[str] = field(default_factory=list)
-=======
->>>>>>> 56618b2e
 
 
 @dataclass
@@ -128,15 +125,12 @@
     purpose: str
     guiding_principles: List[str] = field(default_factory=list)
 
-<<<<<<< HEAD
 
 @dataclass
 class Trajectory:
     """Represents the semantic trajectory between two coordinates."""
     velocity: PhiCoordinate
     acceleration: float
-=======
->>>>>>> 56618b2e
 
 @dataclass
 class Trajectory:
